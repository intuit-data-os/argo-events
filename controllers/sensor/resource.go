--- conflicted
+++ resolved
@@ -160,13 +160,6 @@
 	}
 
 	env := []corev1.EnvVar{
-<<<<<<< HEAD
-=======
-		{
-			Name:  common.EnvVarSensorObject,
-			Value: base64.StdEncoding.EncodeToString(sensorBytes),
-		},
->>>>>>> 2e154b63
 		{
 			Name:  common.EnvVarEventBusSubject,
 			Value: fmt.Sprintf("eventbus-%s", args.Sensor.Namespace),
@@ -197,7 +190,6 @@
 			Name:      "tmp",
 			MountPath: "/tmp",
 		},
-<<<<<<< HEAD
 	}
 
 	if configMap != nil {
@@ -213,14 +205,15 @@
 					Name: configMap.Name,
 				}}},
 		})
-		volumeMounts = append(volumeMounts, corev1.VolumeMount{Name: volumeName, MountPath: common.SensorConfigMapMountPath})
+		volumeMounts = append(volumeMounts, corev1.VolumeMount{
+			Name:      volumeName,
+			MountPath: common.SensorConfigMapMountPath,
+		})
 	} else {
 		env = append(env, corev1.EnvVar{
 			Name:  common.EnvVarSensorObject,
 			Value: base64.StdEncoding.EncodeToString(sensorBytes),
 		})
-=======
->>>>>>> 2e154b63
 	}
 
 	var secretObjs []interface{}
@@ -256,6 +249,7 @@
 				},
 			},
 		})
+
 		volumeMounts = append(volumeMounts, corev1.VolumeMount{
 			Name:      "auth-volume",
 			MountPath: common.EventBusAuthFileMountPath,
